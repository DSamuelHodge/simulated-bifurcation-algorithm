# Simulated Bifurcation for Python

[![PyTorch](https://img.shields.io/badge/PyTorch-%23EE4C2C.svg?logo=PyTorch&logoColor=white)](https://pytorch.org/)
[![PyPI package](https://badge.fury.io/py/simulated-bifurcation.svg)](https://pypi.org/project/simulated-bifurcation/)
[![codecov](https://codecov.io/gh/bqth29/simulated-bifurcation-algorithm/branch/main/graph/badge.svg?token=J76VVHPGVS)](https://codecov.io/gh/bqth29/simulated-bifurcation-algorithm)
![Status](https://github.com/bqth29/simulated-bifurcation-algorithm/actions/workflows/test.yml/badge.svg)
![GitHub stars](https://img.shields.io/github/stars/bqth29/simulated-bifurcation-algorithm.svg?style=social&label=Star)

The **Simulated Bifurcation** (SB) algorithm is a fast and highly parallelizable state-of-the-art algorithm for combinatorial optimization inspired by quantum physics and spins dynamics. It relies on Hamiltonian quantum mechanics to find local minima of **Ising** problems. The last accuracy tests showed a median optimality gap of less than 1% on high-dimensional instances.

This open-source package utilizes **PyTorch** to leverage GPU computations, harnessing the high potential for parallelization offered by the SB algorithm.

It also provides an API to define Ising models or other NP-hard and NP-complete problems (QUBO, Karp problems, ...) that can be solved using the SB algorithm.

## ⚙️ Install

<table>
<thead>
<tr>
<th>Compute Plateform</th>
<th>CPU</th>
<th>GPU</th>
</tr>
</thead>
<tbody>
<tr>
<th>Instructions</th>
<td>

```console
pip install simulated-bifurcation     
```

</td>
<td>

&nbsp;&nbsp;&nbsp;
Install [PyTorch](https://pytorch.org/get-started/locally/) with GPU support

```console
pip install simulated-bifurcation     
```

</td>
</tr>
</tbody>
</table>

## 🧪 The _Simulated Bifurcation_ (SB) algorithm

### Ising model

An Ising problem, given a null-diagonal square symmetrical matrix $J$ of size $N \times N$ and a vector $h$ of size $N$, consists in finding the spin vector $\mathbf{s} = (s_{1}, ... s_{N})$ called the _ground state_, (each $s_{i}$ being equal to either 1 or -1) such that the following value, called _Ising energy_, is minimal:

$$- \frac{1}{2} \sum_{i=1}^{N} \sum_{j=1}^{N} J_{ij}s_{i}s_{j} + \sum_{i=1}^{N} h_{i}s_{i}$$

This problem is known to be NP-hard but is very useful since it can be used in many sectors such as finance, transportation or chemistry or derived as other well-know optimization problems (QUBO, MAXCUT, Knapsack problem, etc.).

The Simulated Bifurcation algorithm was originally introduced to solve Ising problems by simulating the adiabatic evolution of spins in a quantum Hamiltonian system, but can also be generalized to a wider range of optimization problems.

### Usage on polynomial instances

The SB algorithm can be written as the minimization or maximization of multivariable polynomials of degree two, i.e. written as

$$\sum_{i=1}^{N} \sum_{j=1}^{N} M_{ij}x_{i}x_{j} + \sum_{i=1}^{N} v_{i}x_{i} + c$$

for which the $x_{i}$'s can be spins, binary or non-negative integer.

This can also be seen as the sum of a quadratic form, a linear form and a constant term and such a formulation is the basis of many optimization problems.

<<<<<<< HEAD
=======
The `minimize` and `maximize` functions allow to respectively minimize and maximize the value of such polynomials for a given type of input values, relying on the SB algorithm. They both return the optimal polynomial value found by the SB algorithm, along with its associated input vector.

>>>>>>> f0f5653e
The input types must be passed to the `domain` argument:

- `spin` (default value) for a spin optimization: the optimal vector will only have ±1 values
- `binary` for a binary optimization: the optimal vector will only have 0 or 1 values
- `intX` for a `X`-bits encoded integer optimization: the optimal vector will only have integer value encoded with `X` bits or less, i.e. belonging to the range 0 to $2^{X} - 1$.

> For instance, 9-bits integer correspond to the `int9` input type and the accepted values span from 0 to 511.

```python
import simulated_bifurcation as sb
```

```python
matrix = torch.tensor([[1, 1, 2], [0, -1, -2], [-2, 0, 2]])
vector = torch.tensor([-1, 0, 2])
constant = 2.0
```

The package provides a `polynomial` API to build quadratic multivariate polynomials from such tensors. Three options are possible.

> - the three following code snippets all create equivalent polynomials
> - in the following examples, we consider a polynomial with spin input values which is based on the `SpinQuadraticPolynomial` class. An equivalent work could be pursued for binary or integer input values by calling the `BinaryQuadraticPolynomial` or `IntegerQuadraticPolynomial` classes instead.

1. Using the `SpinQuadraticPolynomial` class

```python
from simulated_bifurcation.poynomial import SpinQuadraticPolynomial

polynomial = SpinQuadraticPolynomial(matrix, vector, constant)
```

2. Using the `sb.build_model` function

```python
polynomial = sb.build_model(matrix, vector, constant)
```

3. Using SymPy expressions to define polynomials in a more natural way from mathematical equations

```python
from sympy import poly, symbols
from simulated_bifurcation.poynomial import SpinQuadraticPolynomial

x, y, z = symbols("x y z")
expression = poly(
    x**2 - y**2 + 2 * z**2
    + x * y + 2 * x * z
    - 2 * y * z
    - 2 * z * x
    - x + 2 * z
    + 2
)

polynomial = SpinQuadraticPolynomial.from_expression(expression)
```

The `minimize` and `maximize` functions allow to respectively minimize and maximize the value of such polynomials for a given type of input values, relying on the SB algorithm. They both return the optimal polynomial value found by the SB algorithm, along with its associated input vector.

#### Minimization

```python
# Spin minimization
spin_value, spin_vector = sb.minimize(matrix, vector, constant, domain='spin')

# Binary minimization
binary_value, binary_vector = sb.minimize(matrix, vector, constant, domain='binary')

# 3-bits integer minimization
int_value, int_vector = sb.minimize(matrix, vector, constant, domain='int3')
```

#### Maximization

```python
# Spin maximization
spin_value, spin_vector = sb.maximize(matrix, vector, constant, domain='spin')

# Binary maximization
binary_value, binary_vector = sb.maximize(matrix, vector, constant, domain='binary')

# 10-bits integer maximization
int_value, int_vector = sb.maximize(matrix, vector, constant, domain='int10')
```

> For both functions, only the matrix is required, the vector and constant terms are optional.

### Parallelization (multi-agent search)

The Simulated Bifurcation algorithm is highly parallelizable since it only relies on linear matrices equations. To take advantage of this property, this implementation offers the possibility to perform a multi-agent search of the optimal solution by evolving several spin vectors in parallel (each one being called an **agent**). The number of agents is set by the `agents` parameter in the `minimize` and `maximize` functions.

> **💡 Tip:** it is faster to run once the algorithm with N agents than to run N times the algorithm with only one agent.

```python
# Efficient computation ✔️
sb.minimize(matrix, agents=100)

# Slower cumbersome computation ❌
for _ in range(100):
    sb.minimize(matrix, agents=1)
```

### GPU computation

This parallelization of the algorithm can also be utilized by performing calculations on GPUs to speed them up significantly. To do this, simply specify the calculation `device` argument to `cuda` when instantiating an Ising model:

```python
sb.minimize(matrix, device='cuda')
```

### Early stopping

The Simulated Bifurcation algorithm stops after a certain number of iterations, defined by the parameter `max_steps` of the `minimize` and `maximize` functions. However, this implementation comes with the possibility to perform early stopping and save computation time by defining convergence conditions.

At regular intervals, the energy of the agents is sampled and compared with its previous value to calculate their stability period. If an agent's stability period exceeds a convergence threshold, it is considered to have converged and its value is frozen. If all agents converge before the maximum number of iterations has been reached, the algorithm stops.

- The sampling period and the convergence threshold are respectively set using the `sampling_period` and `convergence_threshold` parameters of the `minimize` and `maximize` functions.
- To use early stopping in the SB algorithm, set the `use_window` parameter to `True`.
- If only some agents have converged when the maximum number of iterations is reached, the algorithm stops and only these agents are considered in the results.

```python
# Stop with maximal iterations
sb.minimize(matrix, max_steps=10000)

# Early stopping
sb.minimize(
    matrix,
    sampling_period=30,
    convergence_threshold=50,
    use_window=True,
)
```

### Optimization results

By default, SB returns the best vector and objective value found. However, it is also possible to configure it to so it returns all the vectors for each agent with the associated objective value. To do so, the `best_only` parameter of the `minimize` and `maximize` functions must be set to `False` (default is `True`).

```python
best_vector, best_value = sb.minimize(matrix, best_only=True)
vectors, values = sb.maximize(matrix, best_only=False)
```

## 💡 Advanced usages

This section deals with a more complex use of the SB algorithm, as it is closer to the quantum theory from which it is derived. To better understand the significance of the subjects at stake, we recommend reading the theory behind the SB algorithm by Goto _et al._.

- Goto, H., Tatsumura, K., & Dixon, A. R. (2019). Combinatorial optimization by simulating adiabatic bifurcations in nonlinear Hamiltonian systems. _Science advances, 5_(4), eaav2372.
- Kanao, T., & Goto, H. (2022). Simulated bifurcation assisted by thermal fluctuation. _Communications Physics, 5_(1), 153.
- Goto, H., Endo, K., Suzuki, M., Sakai, Y., Kanao, T., Hamakawa, Y., ... & Tatsumura, K. (2021). High-performance combinatorial optimization based on classical mechanics. _Science Advances, 7_(6), eabe7953.

### SB Algorithm modes

The SB algorithm is available in four different versions (Goto _et al._) that result in small variations in the algorithm general operation. The four modes are:

1. **Ballistic SB (bSB)**: uses the particles' position for the SB matrix computations; usually faster but less accurate.
2. **Discrete SB (dSB)**: uses the sign of the particles' position for the SB matrix computations; usually slower but more accurate.
3. **Heated ballistic SB (HbSB)**: uses the bSB algorithm with a supplementary non-symplectic term to allow a higher solution space exploration.
4. **Heated discrete SB (HdSB)**: uses the dSB algorithm with a supplementary non-symplectic term to allow a higher solution space exploration.

These mode can be selected setting the parameters `ballistic` and `heated` to either `True` or `False` in the `Ising.optimize` method or the `minimize`/`maximize` functions.

```python
sb.minimize(matrix, ballistic=True, heated=False)  # bSB
sb.minimize(matrix, ballistic=False, heated=True)  # HdSB

sb.maximize(matrix, ballistic=False, heated=False)  # dSB
sb.maximize(matrix, ballistic=True, heated=True)  # HbSB
```

### SB Algorithm's hyperparameters setting

The SB algorithm has a set of hyperparameters corresponding to physical constants derived from quantum theory, which have been fine-tuned (Goto _et al._) to give the best results most of the time. Nevertheless, the relevance of specific hyperparameters may vary depending on the properties of the instances. For this purpose, the `set_env` function can be used to modify their value.

```python
# Custom hyperparameters values
sb.set_env(time_step=.1, pressure_slope=.01, heat_coefficient=.06)

# Default hyperparameters values
sb.reset_env()
```

### Derived optimization models

A lot of mathematical problems (QUBO, Travelling Salesman Problem, MAXCUT, ...) can be written as order-two multivariate polynomials problems, and thus can be solved using the Simulated Bifurcation algorithm. Some of them are already implemented in the `models` module:

**🔬 Physics**

- Ising model

**📐 Mathematics**

- Quadratic Unconstrained Binary Optimization (QUBO)
- Number partitioning

**💸 Finance**

- Markowitz model

### Custom models

You are also free to create your own models using our API. Depending on the type of model you wish to implement, you cen create a subclass of one of the `SpinQuadraticPolynomial`, `BinaryQuadraticPolynomial` or `IntegerQuadraticPolynomial` APIs to quickly and efficiently link your custom model to an Ising problem and solve it using the SB algorithm.

The advantage of doing so is that your model can directly call the `optimize` method that it inherits from the `BaseMultivariateQuadraticPolynomial` interface without having to redefine it.

For instance, here is how the QUBO model was implemented:

> The QUBO problem consists, given an upper triangular matrix $Q$, in finding the binary vector that minimizes the value
> $$\sum_{i=1}^{N} \sum_{j=1}^{N} Q_{ij}x_{i}x_{j}$$

```python
from simulated_bifurcation import BinaryQuadraticPolynomial


class QUBO(BinaryQuadraticPolynomial):

    def __init__(self, Q, dtype, device) -> None:
        super().__init__(matrix=Q, vector=None, constant=None,
            dtype=dtype, device=device)
        self.Q = self.matrix
```

> You can check Andrew Lucas' paper on Ising formulations of NP-complete and NP-hard problems, including all of Karp's 21 NP-complete problems.
> 
> [🔎 Lucas, A. (2014). Ising formulations of many NP problems. _Frontiers in physics, 2_, 5.](https://www.frontiersin.org/articles/10.3389/fphy.2014.00005/full)

## 🔗 Cite this work

If you are using this code for your own projects please cite our work:

[comment]: # (!MDC{begin}{BibTeX})

```bibtex
@software{Ageron_Simulated_Bifurcation_SB_2023,
    author = {Ageron, Romain and Bouquet, Thomas and Pugliese, Lorenzo},
    month = nov,
    title = {{Simulated Bifurcation (SB) algorithm for Python}},
    url = {https://github.com/bqth29/simulated-bifurcation-algorithm},
    version = {1.2.1},
    year = {2023},
}
```

[comment]: # (!MDC{end}{BibTeX})<|MERGE_RESOLUTION|>--- conflicted
+++ resolved
@@ -68,11 +68,8 @@
 
 This can also be seen as the sum of a quadratic form, a linear form and a constant term and such a formulation is the basis of many optimization problems.
 
-<<<<<<< HEAD
-=======
 The `minimize` and `maximize` functions allow to respectively minimize and maximize the value of such polynomials for a given type of input values, relying on the SB algorithm. They both return the optimal polynomial value found by the SB algorithm, along with its associated input vector.
 
->>>>>>> f0f5653e
 The input types must be passed to the `domain` argument:
 
 - `spin` (default value) for a spin optimization: the optimal vector will only have ±1 values
