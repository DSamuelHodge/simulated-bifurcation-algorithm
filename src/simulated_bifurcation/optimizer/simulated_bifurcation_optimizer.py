import logging
<<<<<<< HEAD
from time import time
from typing import Tuple
=======
from typing import Tuple, Union
>>>>>>> a6144a55

import torch
from numpy import minimum
from tqdm import tqdm

from .optimization_variables import OptimizationVariable
from .optimizer_mode import OptimizerMode
from .stop_window import StopWindow
from .symplectic_integrator import SymplecticIntegrator

LOGGER = logging.getLogger("simulated_bifurcation_optimizer")
CONSOLE_HANDLER = logging.StreamHandler()
CONSOLE_HANDLER.set_name(logging.WARN)
CONSOLE_HANDLER.setFormatter(
    logging.Formatter("%(asctime)s - %(name)s - %(levelname)s - %(message)s")
)
LOGGER.addHandler(CONSOLE_HANDLER)


class SimulatedBifurcationOptimizer:

    """
    The Simulated Bifurcation (SB) algorithm relies on
    Hamiltonian/quantum mechanics to find local minima of
    Ising problems. The spins dynamics is simulated using
    a first order symplectic integrator.

    There are different version of the SB algorithm:
    - the ballistic Simulated Bifurcation (bSB) which uses the particles'
    position for the matrix computations (usually faster but less accurate)
    - the discrete Simulated Bifurcation (dSB) which uses the particles'
    spin for the matrix computations (usually slower but more accurate)
    - the Heated ballistic Simulated Bifurcation (HbSB) which uses the bSB
    algorithm with a supplementary non-symplectic term to refine the model
    - the Heated ballistic Simulated Bifurcation (HdSB) which uses the dSB
    algorithm with a supplementary non-symplectic term to refine the model

    To stop the iterations of the symplectic integrator, a number of maximum
    steps needs to be specified. However, a refined way to stop is also possible
    using a window that checks that the spins have not changed among a set
    number of previous steps. In practice, a every fixed number of steps
    (called a sampling period) the current spins will be compared to the
    previous ones. If they remain constant throughout a certain number of
    consecutive samplings (called the convergence threshold), the spins are
    considered to have bifurcated and the algorithm stops.

    Finally, it is possible to make several particle vectors at the same
    time (each one being called an agent). As the vectors are randomly
    initialized, using several agents helps to explore the solution space
    and increases the probability of finding a better solution, though it
    also slightly increases the computation time. In the end, only the best
    spin vector (energy-wise) is kept and used as the new Ising model's
    ground state.
    """

    def __init__(
        self,
        agents: int,
        max_steps: int,
        timeout: float,
        mode: OptimizerMode,
        heated: bool,
        verbose: bool,
        sampling_period: int,
        convergence_threshold: int,
    ) -> None:
        # Optimizer setting
        self.mode = mode
        self.window = None
        self.symplectic_integrator = None
        self.heat_coefficient = OptimizationVariable.HEAT_COEFFICIENT.get()
        self.heated = heated
        self.verbose = verbose
        self.start_time = None
        self.simulation_time = None
        # Simulation parameters
        self.time_step = OptimizationVariable.TIME_STEP.get()
        self.agents = agents
        self.pressure_slope = OptimizationVariable.PRESSURE_SLOPE.get()
        # Stopping criterion parameters
        self.convergence_threshold = convergence_threshold
        self.sampling_period = sampling_period
        self.max_steps = max_steps if max_steps is not None else float("inf")
        self.timeout = timeout if timeout is not None else float("inf")

    def __reset(self, matrix: torch.Tensor, use_window: bool) -> None:
        self.__init_progress_bars()
        self.__init_symplectic_integrator(matrix)
        self.__init_window(matrix, use_window)
        self.__init_quadratic_scale_parameter(matrix)
        self.run = True
        self.step = 0
        self.start_time = None
        self.simulation_time = 0

    def __init_progress_bars(self) -> None:
        self.iterations_progress = tqdm(
            total=self.max_steps,
            desc="🔁 Iterations       ",
            disable=not self.verbose or self.max_steps == float("inf"),
            smoothing=0.1,
            mininterval=0.5,
            unit=" steps",
        )
        self.time_progress = tqdm(
            total=self.timeout,
            desc="⏳ Simulation time  ",
            disable=not self.verbose or self.timeout == float("inf"),
            smoothing=0.1,
            mininterval=0.5,
            bar_format="{l_bar}{bar}| {n:.2f}/{total:.2f} seconds",
        )

    def __init_quadratic_scale_parameter(self, matrix: torch.Tensor):
        self.quadratic_scale_parameter = (
            0.5 * (matrix.shape[0] - 1) ** 0.5 / (torch.sqrt(torch.sum(matrix**2)))
        )

    def __init_window(self, matrix: torch.Tensor, use_window: bool) -> None:
        self.window = StopWindow(
            matrix.shape[0],
            self.agents,
            self.convergence_threshold,
            matrix.dtype,
            matrix.device,
            (self.verbose and use_window),
        )

    def __init_symplectic_integrator(self, matrix: torch.Tensor) -> None:
        self.symplectic_integrator = SymplecticIntegrator(
            (matrix.shape[0], self.agents), self.mode, matrix.dtype, matrix.device
        )

    def __step_update(self) -> None:
        self.step += 1
        self.iterations_progress.update()

    def __check_stop(self, use_window: bool) -> None:
        if use_window and self.__do_sampling:
            self.run = self.window.must_continue()
            if not self.run:
                LOGGER.info("Optimizer stopped. Reason: all agents converged.")
                return
        if self.step >= self.max_steps:
            self.run = False
            LOGGER.info(
                "Optimizer stopped. Reason: maximum number of iterations reached."
            )
            return
        previous_time = self.simulation_time
        self.simulation_time = time() - self.start_time
        time_update = min(
            self.simulation_time - previous_time, self.timeout - previous_time
        )
        self.time_progress.update(time_update)
        if self.simulation_time > self.timeout:
            self.run = False
            LOGGER.info("Optimizer stopped. Reason: computation timeout reached.")
            return

    @property
    def __do_sampling(self) -> bool:
        return self.step % self.sampling_period == 0

    def __close_progress_bars(self):
        self.iterations_progress.close()
        self.time_progress.close()
        self.window.progress.close()

    def __symplectic_update(
        self,
        matrix: torch.Tensor,
        use_window: bool,
    ) -> torch.Tensor:
        self.start_time = time()
        while self.run:
            if self.heated:
                momentum_copy = self.symplectic_integrator.momentum.clone()

            (
                momentum_coefficient,
                position_coefficient,
                quadratic_coefficient,
            ) = self.__compute_symplectic_coefficients()
            self.symplectic_integrator.step(
                momentum_coefficient,
                position_coefficient,
                quadratic_coefficient,
                matrix,
            )

            if self.heated:
                self.__heat(momentum_copy)

            self.__step_update()
            if use_window and self.__do_sampling:
                sampled_spins = self.symplectic_integrator.sample_spins()
                self.window.update(sampled_spins)

            self.__check_stop(use_window)

        sampled_spins = self.symplectic_integrator.sample_spins()
        return sampled_spins

    def __heat(self, momentum_copy: torch.Tensor) -> None:
        torch.add(
            self.symplectic_integrator.momentum,
            momentum_copy,
            alpha=self.time_step * self.heat_coefficient,
            out=self.symplectic_integrator.momentum,
        )

    def __compute_symplectic_coefficients(self) -> Tuple[float, float, float]:
        pressure = self.__pressure
        position_coefficient = self.time_step
        momentum_coefficient = self.time_step * (pressure - 1.0)
        quadratic_coefficient = self.time_step * self.quadratic_scale_parameter
        return momentum_coefficient, position_coefficient, quadratic_coefficient

    @property
    def __pressure(self):
        return minimum(self.time_step * self.step * self.pressure_slope, 1.0)

    def run_integrator(self, matrix: torch.Tensor, use_window: bool) -> torch.Tensor:
        """
        Runs the Simulated Bifurcation (SB) algorithm.
        """
        if (
            self.max_steps == float("inf")
            and self.timeout == float("inf")
            and not use_window
        ):
            raise ValueError("No stopping criterion provided.")
        self.__reset(matrix, use_window)
        spins = self.__symplectic_update(matrix, use_window)
        self.__close_progress_bars()
        return self.get_final_spins(spins, use_window)

    def get_final_spins(self, spins: torch.Tensor, use_window: bool) -> torch.Tensor:
        """
        Returns the final spins retrieved at the end of the
        Simulated Bifurcation (SB) algorithm.

        If the stop window was used, it returns the bifurcated agents if any,
        otherwise the actual final spins are returned.

        If the stop window was not used, the final spins are returned.
        """
        if use_window:
            if not self.window.has_bifurcated_spins():
                LOGGER.warning(
                    "No agent has converged. Returned final positions' signs instead."
                )
            return self.window.get_bifurcated_spins(spins)
        else:
            return spins<|MERGE_RESOLUTION|>--- conflicted
+++ resolved
@@ -1,10 +1,6 @@
 import logging
-<<<<<<< HEAD
 from time import time
-from typing import Tuple
-=======
 from typing import Tuple, Union
->>>>>>> a6144a55
 
 import torch
 from numpy import minimum
