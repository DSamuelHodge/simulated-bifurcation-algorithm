--- conflicted
+++ resolved
@@ -83,7 +83,6 @@
         there is no constant term, that is `constant` = 0.
     input_type : {"spin", "binary", "int..."}, default="spin"
         Domain over which the optimization is done.
-<<<<<<< HEAD
 
         - "spin" : Optimize the polynomial over vectors whose entries are
           in {-1, 1}.
@@ -93,16 +92,6 @@
           are n-bits non-negative integers, that is integers between 0 and
           2^n - 1 inclusive. "int(\d+)" represents any string starting with
           "int" and followed by a positive integer n, e.g. "int3", "int42".
-=======
-        • "spin" : Optimize the polynomial over vectors whose entries are
-        in {-1, 1}.
-        • "binary" : Optimize the polynomial over vectors whose entries are
-        in {0, 1}.
-        • "int..." : Optimize the polynomial over vectors whose entries
-        are n-bits non-negative integers, that is integers between 0 and
-        2^n - 1 inclusive. "int..." represents any string starting with
-        "int" and followed by a positive integer n, e.g. "int3", "int42".
->>>>>>> a6144a55
     dtype : torch.dtype, default=torch.float32
         Data-type used for running the computations in the SB algorithm.
     device : str | torch.device, default="cpu"
@@ -174,7 +163,6 @@
 
     Warns
     -----
-<<<<<<< HEAD
     Partial agents convergence
         If `use_window` is True and no agent has reached the convergence
         criterion defined by `sampling_period` and `convergence_threshold`
@@ -186,20 +174,6 @@
         variants of the SB algorithm and changing the values of some
         hyperparameters corresponding to physical constants (advanced usage,
         see Other Parameters).
-=======
-    If `use_window` is True and no agent has reached the convergence
-    criterion defined by `sampling_period` and `convergence_threshold`
-    within `max_steps` iterations, a warning is logged in the console.
-    This is just an indication however; the returned vectors may still be
-    of good quality. Solutions to this warning include:
-        - increasing the time step in the SB algorithm (may decrease
-            numerical stability), see the `set_env` function.
-        - increasing `max_steps` (at the expense of runtime).
-        - changing the values of `ballistic` and `heated` to use different
-            variants of the SB algorithm.
-        - changing the values of some hyperparameters corresponding to
-            physical constants (advanced usage, see Other Parameters).
->>>>>>> a6144a55
 
     Warnings
     --------
@@ -271,28 +245,7 @@
     Examples
     --------
     Maximize a polynomial over {0, 1} x {0, 1}
-<<<<<<< HEAD
-
-        >>> Q = torch.tensor([[1, -2],
-        ...                   [0, 3]])
-        >>> best_vector, best_value = sb.optimize(
-        ...     Q, minimize=False, input_type="binary"
-        ... )
-        >>> best_vector
-        tensor([0, 1])
-        >>> best_value
-        3
-
-    Minimize Q and return all the solutions found using 42 agents
-
-        >>> best_vectors, best_values = sb.optimize(
-        ...     Q, input_type="binary", agents=42, best_only=False
-        ... )
-        >>> best_vectors.shape  # (agents, dimension of the instance)
-        (42, 2)
-        >>> best_values.shape  # (agents,)
-        (42,)
-=======
+
     >>> Q = torch.tensor([[1, -2],
     ...                   [0, 3]])
     >>> best_vector, best_value = sb.optimize(
@@ -305,6 +258,7 @@
 
     Minimize a polynomial over {-1, 1} x {-1, 1} and return all the
     solutions found using 42 agents
+
     >>> best_vectors, best_values = sb.optimize(
     ...     Q, input_type="spin", agents=42, best_only=False
     ... )
@@ -312,7 +266,6 @@
     (42, 2)
     >>> best_values.shape  # (agents,)
     (42,)
->>>>>>> a6144a55
 
     Minimize a polynomial over {0, 1, 2, ..., 6, 7} x {0, 1, 2, ..., 6, 7}
     using the GPU to run the SB algorithm. Outputs are located on the GPU.
