--- conflicted
+++ resolved
@@ -31,11 +31,6 @@
             dtype,
             device,
         )
-<<<<<<< HEAD
-        self.covariance = -self.matrix / risk_coefficient
-        self.expected_return = -self.vector
-=======
->>>>>>> 4353280c
         self.risk_coefficient = risk_coefficient
 
     @property
@@ -48,17 +43,11 @@
 
     @property
     def portfolio(self) -> Optional[torch.Tensor]:
-<<<<<<< HEAD
-        if self.sb_result is not None:
-            return self.sb_result[:, torch.argmin(self(self.sb_result.t())).item()]
-        return None
-=======
         return (
             self.sb_result[:, torch.argmax(self(self.sb_result.t())).item()]
             if self.sb_result is not None
             else None
         )
->>>>>>> 4353280c
 
     @property
     def gains(self) -> float:
