--- conflicted
+++ resolved
@@ -6,8 +6,7 @@
 from .abc_model import ABCModel
 
 
-<<<<<<< HEAD
-class SequentialMarkowitz(IntegerQuadraticPolynomial):
+class SequentialMarkowitz(ABCModel):
     """
     Implementation of the Markowitz model for the integer
     trading trajectory optimization problem.
@@ -36,9 +35,6 @@
       resulting from the stock difference between time :math:`t - 1` and :math:`t`
     """
 
-=======
-class SequentialMarkowitz(ABCModel):
->>>>>>> 58545664
     def __init__(
         self,
         covariances: Union[torch.Tensor, np.ndarray],
